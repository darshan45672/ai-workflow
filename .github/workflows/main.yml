name: GitHub Native AI-Powered PR Selection

on:
  pull_request:
    types: [opened, synchronize, ready_for_review]
  schedule:
    - cron: '0 */2 * * *'
  workflow_dispatch:

env:
  GITHUB_TOKEN: ${{ secrets.GITHUB_TOKEN }}

jobs:
  detect-competing-prs:
    runs-on: ubuntu-latest
    outputs:
      competing-prs: ${{ steps.find-prs.outputs.competing-prs }}
      should-evaluate: ${{ steps.find-prs.outputs.should-evaluate }}
    steps:
      - name: Checkout code
        uses: actions/checkout@v4
        with:
          fetch-depth: 0

      - name: Find competing PRs
        id: find-prs
        uses: actions/github-script@v7
        with:
          script: |
            const { owner, repo } = context.repo;
            
            const { data: prs } = await github.rest.pulls.list({
              owner,
              repo,
              state: 'open',
              per_page: 100
            });
            
            const featureGroups = {};
            
            for (const pr of prs) {
              const branchName = pr.head.ref;
              const titleLower = pr.title.toLowerCase();
              
              console.log(`🔍 Processing PR #${pr.number}: "${pr.title}" from branch "${branchName}"`);
              
              let featureKey = null;
              
              // Enhanced feature detection
              const branchMatch = branchName.match(/^(feature|bugfix|enhancement|fix|feat)([\/\-](.+)|[0-9]+)$/);
              if (branchMatch) {
                const prefix = branchMatch[1];
                const suffix = branchMatch[3] || branchMatch[2] || 'default';
<<<<<<< HEAD
                featureKey = `${prefix}-${suffix.split(/[\/\-]/)[0]}`;
=======
                featureKey = `${prefix}-${suffix.split('-')[0]}`;
>>>>>>> cc82bc61
              }
              
              // Label-based detection
              const featureLabels = pr.labels.filter(label => 
                label.name.startsWith('feature:') || 
                label.name.startsWith('area:') ||
                label.name.startsWith('type:')
              );
              if (featureLabels.length > 0) {
                featureKey = featureLabels[0].name;
              }
              
              // Keyword detection
              const keywords = [
                'auth', 'login', 'user', 'dashboard', 'api', 'database', 'ui', 'frontend', 'backend',
                'crud', 'rest', 'graphql', 'middleware', 'service', 'controller', 'model', 'view',
                'calculator', 'calc', 'math', 'compute', 'operation', 'function'
              ];
              
              for (const keyword of keywords) {
                if (titleLower.includes(keyword)) {
                  featureKey = featureKey || `keyword-${keyword}`;
                  console.log(`📍 Found keyword "${keyword}" in title, setting featureKey to: ${featureKey}`);
                  break;
                }
              }
              
              console.log(`🎯 Final featureKey for PR #${pr.number}: ${featureKey || 'none'}`);
              
              if (featureKey) {
                if (!featureGroups[featureKey]) {
                  featureGroups[featureKey] = [];
                }
                featureGroups[featureKey].push({
                  number: pr.number,
                  title: pr.title,
                  author: pr.user.login,
                  branch: pr.head.ref,
                  created_at: pr.created_at,
                  updated_at: pr.updated_at,
                  url: pr.html_url
                });
              }
            }
            
            const competingGroups = Object.entries(featureGroups)
              .filter(([key, prs]) => prs.length > 1)
              .reduce((acc, [key, prs]) => {
                acc[key] = prs;
                return acc;
              }, {});
            
            const shouldEvaluate = Object.keys(competingGroups).length > 0;
            
            console.log(`📊 Found ${Object.keys(featureGroups).length} feature groups:`);
            console.log(JSON.stringify(featureGroups, null, 2));
            console.log(`📊 Found ${Object.keys(competingGroups).length} competing groups:`);
            console.log(JSON.stringify(competingGroups, null, 2));
            console.log(`🚀 Should evaluate: ${shouldEvaluate}`);
            
            core.setOutput('competing-prs', JSON.stringify(competingGroups));
            core.setOutput('should-evaluate', shouldEvaluate);

  github-native-evaluation:
    needs: detect-competing-prs
    if: needs.detect-competing-prs.outputs.should-evaluate == 'true'
    runs-on: ubuntu-latest
    strategy:
      matrix:
        feature: ${{ fromJson(needs.detect-competing-prs.outputs.competing-prs) }}
    steps:
      - name: Checkout code
        uses: actions/checkout@v4
        with:
          fetch-depth: 0

      - name: GitHub Native AI Evaluation
        id: evaluate
        env:
          COMPETING_PRS: ${{ toJson(matrix.feature) }}
        uses: actions/github-script@v7
        with:
          script: |
            const evaluations = [];
            const competingPRs = JSON.parse(process.env.COMPETING_PRS);
            
            for (const prData of competingPRs) {
              console.log(`🔄 Evaluating PR #${prData.number}: ${prData.title}`);
              
              // Get PR details using GitHub API
              const { data: pr } = await github.rest.pulls.get({
                owner: context.repo.owner,
                repo: context.repo.repo,
                pull_number: prData.number
              });
              
              // Get PR files
              const { data: files } = await github.rest.pulls.listFiles({
                owner: context.repo.owner,
                repo: context.repo.repo,
                pull_number: prData.number
              });
              
              // Get PR commits
              const { data: commits } = await github.rest.pulls.listCommits({
                owner: context.repo.owner,
                repo: context.repo.repo,
                pull_number: prData.number
              });
              
              // Initialize evaluation scores
              let evaluation = {
                pr_number: prData.number,
                title: prData.title,
                author: prData.author,
                scores: {},
                total_score: 0,
                details: {}
              };
              
              // 1. Code Quality Score (based on GitHub's analysis)
              let codeQualityScore = 50; // Base score
              
              // Analyze file changes
              const totalAdditions = files.reduce((sum, file) => sum + file.additions, 0);
              const totalDeletions = files.reduce((sum, file) => sum + file.deletions, 0);
              const filesChanged = files.length;
              
              // Prefer smaller, focused changes
              if (filesChanged <= 5) codeQualityScore += 15;
              else if (filesChanged <= 10) codeQualityScore += 10;
              else if (filesChanged > 20) codeQualityScore -= 10;
              
              // Analyze addition to deletion ratio
              const changeRatio = totalDeletions > 0 ? totalAdditions / totalDeletions : totalAdditions;
              if (changeRatio < 3) codeQualityScore += 10; // Good refactoring
              if (changeRatio > 10) codeQualityScore -= 5; // Too many additions
              
              evaluation.scores.code_quality = Math.max(0, Math.min(100, codeQualityScore));
              evaluation.details.files_changed = filesChanged;
              evaluation.details.additions = totalAdditions;
              evaluation.details.deletions = totalDeletions;
              
              // 2. Git Quality Score (commit analysis)
              let gitQualityScore = 0;
              const conventionalCommitPattern = /^(feat|fix|docs|style|refactor|test|chore)(\(.+\))?: .{10,}/;
              
              let goodCommits = 0;
              for (const commit of commits) {
                if (conventionalCommitPattern.test(commit.commit.message)) {
                  goodCommits++;
                }
              }
              
              gitQualityScore = commits.length > 0 ? (goodCommits / commits.length) * 100 : 0;
              evaluation.scores.git_quality = gitQualityScore;
              evaluation.details.total_commits = commits.length;
              evaluation.details.good_commits = goodCommits;
              
              // 3. PR Description Quality
              let descriptionScore = 0;
              const description = pr.body || '';
              
              if (description.length > 50) descriptionScore += 30;
              if (description.includes('##') || description.includes('**')) descriptionScore += 20; // Has formatting
              if (description.includes('test') || description.includes('Test')) descriptionScore += 20;
              if (description.includes('fix') || description.includes('Fix')) descriptionScore += 15;
              if (description.length > 200) descriptionScore += 15;
              
              evaluation.scores.description_quality = Math.min(100, descriptionScore);
              evaluation.details.description_length = description.length;
              
              // 4. Timing Score (earlier PRs get slight advantage)
              const createdAt = new Date(prData.created_at);
              const now = new Date();
              const ageInHours = (now - createdAt) / (1000 * 60 * 60);
              
              let timingScore = 50;
              if (ageInHours > 168) timingScore += 20; // Week old PRs get bonus for stability
              else if (ageInHours > 24) timingScore += 10; // Day old PRs get small bonus
              
              evaluation.scores.timing = timingScore;
              evaluation.details.age_hours = Math.round(ageInHours);
              
              // 5. File Type Analysis
              let fileTypeScore = 50;
              const hasTests = files.some(file => 
                file.filename.includes('test') || 
                file.filename.includes('spec') ||
                file.filename.includes('__tests__')
              );
              const hasDocumentation = files.some(file => 
                file.filename.includes('README') || 
                file.filename.includes('doc') ||
                file.filename.includes('.md')
              );
              
              if (hasTests) fileTypeScore += 25;
              if (hasDocumentation) fileTypeScore += 15;
              
              // Check for config files (usually good)
              const hasConfig = files.some(file => 
                file.filename.includes('config') ||
                file.filename.includes('.json') ||
                file.filename.includes('.yml') ||
                file.filename.includes('.yaml')
              );
              if (hasConfig) fileTypeScore += 10;
              
              evaluation.scores.file_analysis = Math.min(100, fileTypeScore);
              evaluation.details.has_tests = hasTests;
              evaluation.details.has_documentation = hasDocumentation;
              evaluation.details.has_config = hasConfig;
              
              // Calculate total score with weights
              evaluation.total_score = 
                (evaluation.scores.code_quality * 0.30) +
                (evaluation.scores.git_quality * 0.25) +
                (evaluation.scores.description_quality * 0.20) +
                (evaluation.scores.file_analysis * 0.15) +
                (evaluation.scores.timing * 0.10);
              
              evaluations.push(evaluation);
              console.log(`✅ PR #${prData.number} scored: ${evaluation.total_score.toFixed(2)}`);
            }
            
            // Find winner
            const winner = evaluations.reduce((prev, current) => 
              (prev.total_score > current.total_score) ? prev : current
            );
            
            // Save results
            const results = {
              feature_group: Object.keys(JSON.parse(process.env.COMPETING_PRS))[0],
              evaluations: evaluations,
              winner: winner,
              timestamp: new Date().toISOString()
            };
            
            const fs = require('fs');
            fs.writeFileSync('pr-evaluations.json', JSON.stringify(results, null, 2));
            
            core.setOutput('winner-pr', winner.pr_number);
            core.setOutput('evaluations', JSON.stringify(evaluations));

      - name: Upload evaluation results
        uses: actions/upload-artifact@v4
        with:
          name: pr-evaluations-${{ strategy.job-index }}
          path: pr-evaluations.json

  merge-winner:
    needs: [detect-competing-prs, github-native-evaluation]
    runs-on: ubuntu-latest
    if: needs.detect-competing-prs.outputs.should-evaluate == 'true'
    steps:
      - name: Checkout code
        uses: actions/checkout@v4

      - name: Download evaluation results
        uses: actions/download-artifact@v4
        with:
          pattern: pr-evaluations-*
          merge-multiple: true

      - name: Process results and merge winners
        uses: actions/github-script@v7
        with:
          script: |
            const fs = require('fs');
            
            const evaluationFiles = fs.readdirSync('.').filter(f => f.startsWith('pr-evaluations'));
            
            for (const file of evaluationFiles) {
              const evaluation = JSON.parse(fs.readFileSync(file, 'utf8'));
              const winner = evaluation.winner;
              const losers = evaluation.evaluations.filter(e => e.pr_number !== winner.pr_number);
              
              console.log(`🏆 Winner: PR #${winner.pr_number} with score ${winner.total_score.toFixed(2)}`);
              
              // Create detailed winner comment
              const winnerComment = `🏆 **GitHub Native AI Workflow Winner!**
              This PR has been selected as the best implementation with a score of **${winner.total_score.toFixed(2)}/100**.
              **📊 Detailed Evaluation Breakdown:**
              - 🔍 **Code Quality**: ${winner.scores.code_quality?.toFixed(1)}/100
              - Files changed: ${winner.details.files_changed}
              - Lines added: ${winner.details.additions}
              - Lines deleted: ${winner.details.deletions}
              
              - 📝 **Git Quality**: ${winner.scores.git_quality?.toFixed(1)}/100
              - Total commits: ${winner.details.total_commits}
              - Conventional commits: ${winner.details.good_commits}
              - 📚 **Description Quality**: ${winner.scores.description_quality?.toFixed(1)}/100
              - Description length: ${winner.details.description_length} characters
              - 📁 **File Analysis**: ${winner.scores.file_analysis?.toFixed(1)}/100
              - Has tests: ${winner.details.has_tests ? '✅' : '❌'}
              - Has documentation: ${winner.details.has_documentation ? '✅' : '❌'}
              - Has config files: ${winner.details.has_config ? '✅' : '❌'}
              - ⏰ **Timing**: ${winner.scores.timing?.toFixed(1)}/100
              - PR age: ${winner.details.age_hours} hours
              **🏃‍♀️ Competing PRs:**
              ${losers.map(pr => `- PR #${pr.pr_number} by @${pr.author}: ${pr.total_score.toFixed(2)}/100`).join('\n')}

              *Evaluated using GitHub's native analysis tools! 🚀*`;
              await github.rest.issues.createComment({
                owner: context.repo.owner,
                repo: context.repo.repo,
                issue_number: winner.pr_number,
                body: winnerComment
              });

              // Comment on losing PRs
              for (const loser of losers) {
                const loserComment = `🤖 **GitHub Native AI Evaluation Results**

                Your PR was evaluated but not selected for automatic merge.

                **📊 Your Score:** ${loser.total_score.toFixed(2)}/100
                **🏆 Winner:** PR #${winner.pr_number} with ${winner.total_score.toFixed(2)}/100


                **Your Detailed Breakdown:**

                - 🔍 Code Quality: ${loser.scores.code_quality?.toFixed(1)}/100 (${loser.details.files_changed} files, +${loser.details.additions}/-${loser.details.deletions} lines)

                - 📝 Git Quality: ${loser.scores.git_quality?.toFixed(1)}/100 (${loser.details.good_commits}/${loser.details.total_commits} conventional commits)

                - 📚 Description: ${loser.scores.description_quality?.toFixed(1)}/100 (${loser.details.description_length} chars)

                - 📁 File Analysis: ${loser.scores.file_analysis?.toFixed(1)}/100

                - ⏰ Timing: ${loser.scores.timing?.toFixed(1)}/100


                **💡 Improvement Suggestions:**

                ${loser.scores.git_quality < 50 ? '- Use conventional commit messages (feat:, fix:, docs:, etc.)\n' : ''}${loser.scores.description_quality < 50 ? '- Add a more detailed PR description\n' : ''}${!loser.details.has_tests ? '- Add tests for your changes\n' : ''}${!loser.details.has_documentation ? '- Update documentation\n' : ''}

                Consider the winning implementation's strengths for future contributions! 🚀`;

                await github.rest.issues.createComment({
                  owner: context.repo.owner,
                  repo: context.repo.repo,
                  issue_number: loser.pr_number,
                  body: loserComment
                });
              }
              
              // Approve and merge winner
              try {
                // First, check if we can merge (all checks passed, etc.)
                const { data: prDetails } = await github.rest.pulls.get({
                  owner: context.repo.owner,
                  repo: context.repo.repo,
                  pull_number: winner.pr_number
                });
                
                if (prDetails.mergeable && !prDetails.draft) {
                  await github.rest.pulls.createReview({
                    owner: context.repo.owner,
                    repo: context.repo.repo,
                    pull_number: winner.pr_number,
                    event: 'APPROVE',
                    body: '🤖 Automatically approved by GitHub Native AI Workflow'
                  });
                  
                  await github.rest.pulls.merge({
                    owner: context.repo.owner,
                    repo: context.repo.repo,
                    pull_number: winner.pr_number,
                    commit_title: `🤖 Auto-merge: ${winner.title}`,
                    commit_message: `Automatically merged by GitHub Native AI Workflow\n\nScore: ${winner.total_score.toFixed(2)}/100\nEvaluation: GitHub native analysis`,
                    merge_method: 'squash'
                  });
                  
                  console.log(`✅ Successfully merged PR #${winner.pr_number}`);
                } else {
                  throw new Error('PR not mergeable or is draft');
                }
                
              } catch (error) {
                console.log(`❌ Failed to merge PR #${winner.pr_number}:`, error.message);
                
                await github.rest.issues.createComment({
                  owner: context.repo.owner,
                  repo: context.repo.repo,
                  issue_number: winner.pr_number,
                  body: `⚠️ **Auto-merge failed**: ${error.message}\n\nThis PR won the evaluation but couldn't be merged automatically. Please merge manually after reviewing the results.`
                });
              }
            }
                });
              }
            }<|MERGE_RESOLUTION|>--- conflicted
+++ resolved
@@ -48,14 +48,11 @@
               
               // Enhanced feature detection
               const branchMatch = branchName.match(/^(feature|bugfix|enhancement|fix|feat)([\/\-](.+)|[0-9]+)$/);
+              const branchMatch = branchName.match(/^(feature|bugfix|enhancement|fix|feat)([\/\-](.+)|[0-9]+)$/);
               if (branchMatch) {
                 const prefix = branchMatch[1];
                 const suffix = branchMatch[3] || branchMatch[2] || 'default';
-<<<<<<< HEAD
                 featureKey = `${prefix}-${suffix.split(/[\/\-]/)[0]}`;
-=======
-                featureKey = `${prefix}-${suffix.split('-')[0]}`;
->>>>>>> cc82bc61
               }
               
               // Label-based detection
@@ -71,6 +68,8 @@
               // Keyword detection
               const keywords = [
                 'auth', 'login', 'user', 'dashboard', 'api', 'database', 'ui', 'frontend', 'backend',
+                'crud', 'rest', 'graphql', 'middleware', 'service', 'controller', 'model', 'view',
+                'calculator', 'calc', 'math', 'compute', 'operation', 'function'
                 'crud', 'rest', 'graphql', 'middleware', 'service', 'controller', 'model', 'view',
                 'calculator', 'calc', 'math', 'compute', 'operation', 'function'
               ];
